<<<<<<< HEAD
"""CPU‑only training script for TinyGPT."""
=======
"""CPU‑only training script for tinyGPT."""
>>>>>>> 4e5647be
import os, pickle, math, argparse, time, pathlib

import torch, numpy as np
from torch.utils.data import Dataset, DataLoader
import tiktoken

from model import TinyGPT

BLOCK_SIZE = 256
BATCH_SIZE = 128  # Much larger batch size for 32GB RAM
VAL_SPLIT  = 0.01  # Reduced validation split
EPOCHS     = 5
LR         = 5e-3  # Higher learning rate for larger batch size
GRAD_ACCUM = 2  # Gradient accumulation steps

parser = argparse.ArgumentParser()
parser.add_argument('--corpus', default='corpus/corpus_clean.txt')
args = parser.parse_args()

class TokenDataset(Dataset):
    def __init__(self, tokens, split='train'):
        split_idx = int(len(tokens) * (1 - VAL_SPLIT))
        self.tokens = np.array(tokens[:split_idx] if split=='train' else tokens[split_idx:], dtype=np.int64)
        print(f"   {split.capitalize()} dataset: {len(self.tokens):,} tokens")
    def __len__(self): return len(self.tokens) - BLOCK_SIZE
    def __getitem__(self, idx):
        x = torch.tensor(self.tokens[idx:idx+BLOCK_SIZE], dtype=torch.long)
        y = torch.tensor(self.tokens[idx+1:idx+BLOCK_SIZE+1], dtype=torch.long)
        return x, y

def main():
    print("🚀 Starting TinyGPT Training Setup...")

    # --- Load & tokenize corpus --------------------------------------------------
    print("📚 Loading and tokenizing corpus...")
    tok_cache = 'corpus/tokens.pkl'
    tokenizer = tiktoken.get_encoding('gpt2')
    if os.path.exists(tok_cache):
        print(f"✅ Loading cached tokens from {tok_cache}")
        tokens = pickle.load(open(tok_cache, 'rb'))
        print(f"   Loaded {len(tokens):,} tokens")
    else:
        print(f"🔄 Tokenizing corpus from {args.corpus}...")
        text = pathlib.Path(args.corpus).read_text()
        print(f"   Corpus size: {len(text):,} characters")
        tokens = tokenizer.encode(text)
        print(f"   Tokenized to {len(tokens):,} tokens")
        pathlib.Path(tok_cache).parent.mkdir(exist_ok=True)
        pickle.dump(tokens, open(tok_cache, 'wb'))
        print(f"✅ Saved tokens to {tok_cache}")

    # --- Dataset -----------------------------------------------------------------
    print("📊 Creating datasets...")
    train_ds = TokenDataset(tokens, 'train')
    val_ds   = TokenDataset(tokens, 'val')
    # Aggressive multi-threading for 8-core VM
    train_loader = DataLoader(train_ds, batch_size=BATCH_SIZE, shuffle=True, num_workers=6, pin_memory=True, persistent_workers=True)
    val_loader   = DataLoader(val_ds,   batch_size=BATCH_SIZE*2, num_workers=6, pin_memory=True, persistent_workers=True)
    print(f"   Train batches: {len(train_loader)}")
    print(f"   Val batches: {len(val_loader)}")
    print(f"   DataLoader workers: 6 (aggressive for 8-core VM)")
    print(f"   Pin memory: True (faster data transfer)")

    # --- Model & optim -----------------------------------------------------------
    print("🧠 Initializing model...")
    model = TinyGPT(tokenizer.n_vocab, BLOCK_SIZE)
    device = torch.device('cpu')
    model.to(device)
    opt = torch.optim.AdamW(model.parameters(), lr=LR, weight_decay=0.01)
    print(f"   Model parameters: {sum(p.numel() for p in model.parameters()):,}")
    print(f"   Vocabulary size: {tokenizer.n_vocab:,}")
    print(f"   Block size: {BLOCK_SIZE}")
    print(f"   Learning rate: {LR}")
    print(f"   Effective batch size: {BATCH_SIZE * GRAD_ACCUM}")

    # Memory usage estimation
    estimated_memory = sum(p.numel() for p in model.parameters()) * 4 / 1024 / 1024  # MB
    batch_memory = BATCH_SIZE * BLOCK_SIZE * 4 / 1024 / 1024  # MB for batch data
    total_estimated = estimated_memory + batch_memory
    print(f"   Estimated model memory: {estimated_memory:.1f} MB")
    print(f"   Estimated batch memory: {batch_memory:.1f} MB")
    print(f"   Total estimated memory: {total_estimated:.1f} MB")
    print(f"   Available RAM: 32GB - using ~{total_estimated/32*100:.1f}%")

    def run_epoch(loader, train=True):
        model.train(train)
        total_loss, steps = 0, 0
        mode = "Training" if train else "Validation"
        print(f"   🔄 {mode} epoch...")
        
        # Time tracking
        epoch_start = time.time()
        
        for batch_idx, (x, y) in enumerate(loader):
            batch_start = time.time()
            
            x, y = x.to(device), y.to(device)
            logits, loss = model(x, y)
            
            if train:
                # Gradient accumulation
                loss = loss / GRAD_ACCUM
                loss.backward()
                
                if (batch_idx + 1) % GRAD_ACCUM == 0:
                    opt.step()
                    opt.zero_grad()
            else:
                # Validation - no gradient computation needed
                pass
                
            total_loss += loss.item() * (GRAD_ACCUM if train else 1)
            steps += 1
            
            # Progress update every 5 batches (more frequent for larger batches)
            if batch_idx % 5 == 0 and batch_idx > 0:
                avg_loss = total_loss / steps
                progress = (batch_idx / len(loader)) * 100
                elapsed = time.time() - epoch_start
                batch_time = time.time() - batch_start
                eta = (len(loader) - batch_idx) * batch_time
                print(f"      Batch {batch_idx}/{len(loader)} ({progress:.1f}%) - "
                      f"Loss: {avg_loss:.4f} - "
                      f"Time: {elapsed/60:.1f}m - "
                      f"ETA: {eta/60:.1f}m")
            
            # Emergency stop if taking too long
            if batch_idx > 0 and batch_idx % 50 == 0:
                elapsed = time.time() - epoch_start
                if elapsed > 1800:  # More than 30 minutes
                    print(f"⚠️  Emergency stop: Training taking too long ({elapsed/60:.1f} minutes for {batch_idx} batches)")
                    print(f"   This suggests a performance issue. Consider reducing model size or batch size.")
                    return total_loss / steps
        
        avg_loss = total_loss / steps
        epoch_time = time.time() - epoch_start
        print(f"   ✅ {mode} complete - Avg Loss: {avg_loss:.4f} - Time: {epoch_time/60:.1f} minutes")
        return avg_loss

    print("🎯 Starting training loop...")
    print("⏱️  Expected time: ~5-10 minutes per epoch (aggressively optimized)")
    print("🚨 If training takes >30 minutes per epoch, there's a performance issue!")
    
    for epoch in range(EPOCHS):
        print(f"\n📈 Epoch {epoch+1}/{EPOCHS}")
        print("=" * 50)
        
        t0 = time.time()
        tr_loss = run_epoch(train_loader, True)
        
        # Only validate every 2 epochs to save time
        if epoch % 2 == 0 or epoch == EPOCHS - 1:
            val_loss = run_epoch(val_loader, False)
            val_ppl = math.exp(val_loss)
        else:
            val_loss = None
            val_ppl = None
            
        tr_ppl = math.exp(tr_loss)
        dt = time.time() - t0
        
        print(f"\n📊 Epoch {epoch+1} Results:")
        print(f"   Train Loss: {tr_loss:.4f} | Train PPL: {tr_ppl:.2f}")
        if val_loss is not None:
            print(f"   Val Loss: {val_loss:.4f} | Val PPL: {val_ppl:.2f}")
        print(f"   Time: {dt/60:.1f} minutes")
        
        # Save checkpoint
        checkpoint_path = f'checkpoint_epoch{epoch+1}.pt'
        torch.save(model.state_dict(), checkpoint_path)
        print(f"💾 Saved checkpoint: {checkpoint_path}")

    print("\n🎉 Training complete!")
    print("📁 Checkpoints saved:")
    for i in range(1, EPOCHS + 1):
        print(f"   - checkpoint_epoch{i}.pt")
    print(f"\n💡 Aggressive performance optimizations for 8-core, 32GB RAM VM:")
    print(f"   - Batch size: 128 (4x larger than original)")
    print(f"   - Effective batch size: 256 (with gradient accumulation)")
    print(f"   - Multi-threaded mode (6 workers for 8-core CPU)")
    print(f"   - Pin memory: True (faster data transfer)")
    print(f"   - Learning rate: 5e-3 (optimized for large batch size)")
    print(f"   - Reduced validation frequency (every 2 epochs)")
    print(f"   - Emergency stop if training takes >30 minutes per epoch")

if __name__ == '__main__':
    main()<|MERGE_RESOLUTION|>--- conflicted
+++ resolved
@@ -1,8 +1,4 @@
-<<<<<<< HEAD
-"""CPU‑only training script for TinyGPT."""
-=======
-"""CPU‑only training script for tinyGPT."""
->>>>>>> 4e5647be
+"""CPU‑only training script for PocketGPT."""
 import os, pickle, math, argparse, time, pathlib
 
 import torch, numpy as np
